
import { assert, detectExpressionType, isSimpleName, unwrapExp, xNode, trimEmptyNodes, toCamelCase, isNumber } from '../utils'


export function makeComponent(node, element) {
    let propList = node.attributes;
    let forwardAllEvents = false;

<<<<<<< HEAD
    this.require('$component', '$cd');
=======
    this.require('$component');
    this.require('apply', '$cd', '$context');
>>>>>>> c8b605a2

    let options = [];
    let dynamicComponent;

    let propLevel = 0, propLevelType;

    if(node.name == 'component') {
        assert(node.elArg);
        dynamicComponent = node.elArg[0] == '{' ? unwrapExp(node.elArg) : node.elArg;
    }

    let passOption = {};

    let head = xNode('block');
    let body = xNode('block');

    head.push(xNode('push', {
        $cond: (ctx) => passOption.push && ctx.inuse.apply
    }, ctx => {
        ctx.writeLine(`let $$push = $runtime.noop;`)
    }));
    body.push(xNode('push', {
        $cond: (ctx) => passOption.push && ctx.inuse.apply
    }, ctx => {
        ctx.writeLine(`$$push = $child.push;`)
    }));

    head.push(xNode('prop', {
        $cond: () => propLevel || propLevelType
    }, ctx => {
        if(propLevel) ctx.writeLine(`let $$lvl = [], props = $runtime.makeTree(${propLevel}, $$lvl);`);
        else ctx.writeLine('let props = {};');
    }));

    head.push(xNode('events', {
        $cond: () => forwardAllEvents || passOption.events
    }, ctx => {
        if(forwardAllEvents) {
            ctx.writeLine('let events = Object.assign({}, $option.events);');
        } else if(passOption.events) {
            ctx.writeLine('let events = {};');
        }
    }));

    head.push(xNode('slots', {
        $cond: () => passOption.slots
    }, ctx => {
        ctx.writeLine('let slots = {};');
    }));

    head.push(xNode('class', {
        $cond: () => passOption.class
    }, ctx => {
        ctx.writeLine(`let $class = {}`);
    }));

    head.push(xNode('anchor', {
        $cond: () => passOption.anchor
    }, ctx => {
        ctx.writeLine('let anchor = {};');
    }));

    let _boundEvents = {};
    const boundEvent = (name) => {
        if(!_boundEvents[name]) _boundEvents[name] = forwardAllEvents ? 1 : 0;
        _boundEvents[name]++;
    }

    if(node.body && node.body.length) {
        let slots = {};
        let anchors = [];
        let defaultSlot = {
            name: 'default',
            type: 'slot'
        }
        defaultSlot.body = trimEmptyNodes(node.body.filter(n => {
            if(n.type == 'node' && n.name[0] == '^') {
                anchors.push(n);
                return false;
            }
            if(n.type != 'slot') return true;
            let rx = n.value.match(/^\#slot:(\S+)/);
            if(rx) n.name = rx[1];
            else n.name = 'default';
            assert(!slots[n], 'double slot');
            slots[n.name] = n;
        }));

        if(!slots.default && defaultSlot.body.length) slots.default = defaultSlot;

        Object.values(slots).forEach(slot => {
            assert(isSimpleName(slot.name));
            let props, setters;
            let rx = slot.value && slot.value.match(/^#slot\S*\s+(.*)$/);
            if(rx) {
                let args = rx[1].trim().split(/\s*,\s*/);
                args.forEach(n => {
                    assert(isSimpleName(n), 'Wrong prop for slot');
                });
                props = xNode('slot:props', {
                    props: args
                }, (ctx, data) => {
                    ctx.writeLine(`let ${data.props.join(', ')};`);
                });
                setters = xNode('slot:setters', {
                    props: args
                }, (ctx, data) => {
                    for(let name of data.props) {
                        ctx.writeLine(`, set_${name}: (_${name}) => {${name} = _${name}; $$apply();}`);
                    }
                });
            }

            if(!slot.body.length) return;
            passOption.slots = true;

            let contentNodes = trimEmptyNodes(slot.body);
            if(contentNodes.length == 1 && contentNodes[0].type == 'node' && contentNodes[0].name == 'slot') {
                let parentSlot = contentNodes[0];
                if(!parentSlot.body || !parentSlot.body.length) {
                    head.push(xNode('empty-slot', {
                        childName: slot.name,
                        parentName: parentSlot.elArg || 'default'
                    }, (ctx, n) => {
                        ctx.writeLine(`slots.${n.childName} = $option.slots?.${n.parentName};`)
                    }));
                    return;
                }
            }
            
            let block = this.buildBlock(slot, {inline: true});

            const template = xNode('template', {
                name: '$parentElement',
                body: block.tpl,
                svg: block.svg
            });

            head.push(xNode('slot', {
                name: slot.name,
                template,
                bind: block.source,

                props,
                setters,
                $cd: block.inuse.$cd
            }, (ctx, data) => {
<<<<<<< HEAD
                ctx.writeLine(`slots.${data.name} = function($label, $component) {`);
=======
                let $cd = data.$cd || data.optional_$cd && this.inuse.$cd;
                ctx.writeLine(`slots.${data.name} = function($label, $context) {`);
>>>>>>> c8b605a2
                ctx.goIndent(() => {
                    if(data.$cd) ctx.writeLine(`let $childCD = $cd.new();`);
                    ctx.build(data.template);
                    ctx.build(data.props);
                    if(data.bind) {
                        if(data.$cd) {
                            ctx.writeLine(`{`);
                            ctx.goIndent(() => {
                                ctx.writeLine(`let $cd = $childCD;`);
                                ctx.build(data.bind);
                            });
                            ctx.writeLine(`}`);
                        } else {
                            ctx.build(data.bind);
                        }
                    }

                    ctx.writeLine(`$runtime.insertBefore($label, $parentElement, $label.nextSibling);`);
                    ctx.writeLine(`return {`);
                    ctx.goIndent(() => {
                        if(data.$cd) ctx.writeLine(`destroy: () => {$childCD.destroy();}`);
                        ctx.build(data.setters);
                    });
                    ctx.writeLine(`};`);
                });
                ctx.writeLine(`}`);
            }));
        });

        anchors.forEach(n => {
            passOption.anchor = true;
            let block = this.buildBlock({body: [n]}, {inline: true, oneElement: 'el', bindAttributes: true});
            let name = n.name.slice(1) || 'default';
            assert(isSimpleName(name));
            head.push(xNode('anchor', {
                name,
                source: block.source,
                $cd: block.inuse.$cd
            }, (ctx, n) => {
                ctx.writeLine(`anchor.${n.name} = (el) => {`);
                if(n.$cd) {
                    ctx.goIndent(() => {
                        ctx.writeLine(`let $childCD = $cd.new();`);
                        ctx.writeLine(`{`);
                        ctx.goIndent(() => {
                            ctx.writeLine(`let $cd = $childCD;`);
                            ctx.build(n.source);
                        });
                        ctx.writeLine(`}`);
                        ctx.writeLine(`return () => {$childCD.destroy();}`);
                    });
                } else {
                    ctx.build(n.source);
                }
                ctx.writeLine(`}`);
            }));
        });
    }

    propList = propList.filter(prop => {
        let name = prop.name;
        let value = prop.value;
        if(name == '@@') {
            forwardAllEvents = true;
            return false;
        } else if(name[0] == ':' || name.startsWith('bind:')) {
            let inner, outer;
            if(name[0] == ':') inner = name.substring(1);
            else inner = name.substring(5);
            if(value) outer = unwrapExp(value);
            else outer = inner;
            assert(isSimpleName(inner), `Wrong property: '${inner}'`);
            assert(detectExpressionType(outer) == 'identifier', 'Wrong bind name: ' + outer);
            this.detectDependency(outer);

            let watchName = '$$w' + (this.uniqIndex++);
            propLevelType = 'binding';
            passOption.props = true;
            passOption.push = true;

            head.push(xNode('bindProp2', {
                watchName,
                outer,
                inner
            }, (ctx, data) => {
                ctx.writeLine(`const ${data.watchName} = $watch($cd, () => (${data.outer}), _${data.inner} => {`);
                ctx.goIndent(() => {
                    ctx.writeLine(`props.${data.inner} = _${data.inner};`);
                    ctx.writeLine(`${data.watchName}.pair && ${data.watchName}.pair(${data.watchName}.value);`);
                    ctx.writeLine(`$$push();`);
                });
                ctx.writeLine(`}, {ro: true, cmp: $runtime.$$compareDeep});`);
                ctx.writeLine(`$runtime.fire(${data.watchName});`);
            }));
            body.push(xNode('bindProp2', {
                watchName,
                outer,
                inner
            }, (ctx, data) => {
                ctx.writeLine(`$runtime.bindPropToComponent($child, '${data.inner}', ${data.watchName}, _${data.outer} => {`);
                ctx.goIndent(() => {
                    ctx.writeLine(`${data.outer} = _${data.outer};`);
                    ctx.writeLine(`$$apply();`);
                });
                ctx.writeLine(`});`);
            }));
            return false;
        } else if(name == 'this') {
            dynamicComponent = unwrapExp(value);
            return false;
        }
        return true;
    });

    propList.forEach(prop => {
        let name = prop.name;
        let value = prop.value;
        if(name[0] == '#') {
            assert(!value, 'Wrong ref');
            let name = name.substring(1);
            assert(isSimpleName(name), name);
            this.checkRootName(name);
            body.push(xNode('ref', {
                name
            }, (ctx, data) => {
                ctx.writeLine(`${data.name} = $child;`);
            }));
            return;
        } else if(name[0] == '{') {
            value = name;
            name = unwrapExp(name);
            if(name.startsWith('...')) {
                if(propLevelType) propLevel++;
                propLevelType = 'spreading';

                name = name.substring(3);
                assert(detectExpressionType(name) == 'identifier', 'Wrong prop');
                this.detectDependency(name);
                passOption.push = true;
                let propObject = propLevel ? `$$lvl[${propLevel}]` : 'props';

                head.push(xNode('spread-object', {
                    name,
                    propObject
                }, (ctx, n) => {
                    ctx.writeLine(`$runtime.fire($watch($cd, () => (${n.name}), (value) => {`);
                    ctx.goIndent(() => {
                        ctx.writeLine(`$runtime.spreadObject(${n.propObject}, value);`);
                        ctx.writeLine(`$$push();`);
                    });
                    ctx.writeLine(`}, {ro: true, cmp: $runtime.$$deepComparator(0)}));`);
                }));
                return;
            };
            assert(detectExpressionType(name) == 'identifier', 'Wrong prop');
        } else if(name[0] == '@' || name.startsWith('on:')) {
            if(name[0] == '@') name = name.substring(1);
            else name = name.substring(3);
            let arg = name.split(/[\|:]/);
            let exp, handler, isFunc, event = arg.shift();
            assert(event);

            if(event[0] == '@') {  // forwarding
                event = event.substring(1);
                assert(!value);
                passOption.events = true;
                boundEvent(event);
                head.push(xNode('forwardEvent', {
                    event
                }, (ctx, data) => {
                    if(_boundEvents[data.event] > 1) ctx.writeLine(`$runtime.$$addEventForComponent(events, '${data.event}', $option.events.${data.event});`);
                    else ctx.writeLine(`events.${data.event} = $option.events.${data.event};`);
                }))
                return;
            }

            if(value) exp = unwrapExp(value);
            else {
                if(arg.length) handler = arg.pop();
                else handler = event;
            }
            assert(arg.length == 0);
            assert(!handler ^ !exp);

            if(exp) {
                let type = detectExpressionType(exp);
                if(type == 'identifier') {
                    handler = exp;
                    exp = null;
                } else isFunc = type == 'function';
            }

            this.detectDependency(exp || handler);

            let callback;
            if(isFunc) {
                callback = exp;
            } else if(handler) {
                this.checkRootName(handler);
                callback = handler;
            } else {
                callback = `($event) => {${this.Q(exp)}}`;
            }

            passOption.events = true;
            boundEvent(event);
            head.push(xNode('passEvent', {
                event,
                callback
            }, (ctx, data) => {
                if(_boundEvents[data.event] > 1) ctx.writeLine(`$runtime.$$addEventForComponent(events, '${data.event}', ${data.callback});`);
                else ctx.writeLine(`events.${data.event} = ${data.callback};`);
            }));
            return;
        } else if(name == 'class' || name.startsWith('class:')) {
            let metaClass, args = name.split(':');
            if(args.length == 1) {
                metaClass = '$$main';
            } else {
                assert(args.length == 2);
                metaClass = args[1];
                assert(metaClass);
            }
            assert(value);

            const parsed = this.parseText(prop.value);
            this.detectDependency(parsed);
            let exp = parsed.result;
            let funcName = `$$pf${this.uniqIndex++}`;

            head.push(xNode('passClass', {
                funcName,
                exp,
                metaClass
            }, (ctx, data) => {
                ctx.writeLine(`const ${data.funcName} = () => $$resolveClass(${data.exp});`);
                ctx.writeLine(`$class['${data.metaClass}'] = ${data.funcName}();`);
                if(ctx.inuse.apply) {
                    ctx.writeLine(`$watch($cd, ${data.funcName}, (result) => {`);
                    ctx.goIndent(() => {
                        ctx.writeLine(`$class['${data.metaClass}'] = result;`);
                        ctx.writeLine(`$$push();`);
                    });
                    ctx.writeLine(`}, {ro: true, value: $class['${data.metaClass}']});`);
                }
            }));

            passOption.class = true;
            passOption.push = true;
            this.require('resolveClass');
            return;
        }

        const staticProp = (name, value) => {
            if(typeof value == 'number') value = '' + value;
            else if(value) value = '`' + this.Q(value) + '`';
            else value = 'true';

            if(propLevelType == 'spreading') propLevel++;
            propLevelType = 'attr';

            let propObject = propLevel ? `$$lvl[${propLevel}]` : 'props';
            head.push(xNode('staticProp', {
                name,
                value,
                propObject
            }, (ctx, data) => {
                ctx.writeLine(`${data.propObject}.${data.name} = ${data.value};`);
            }));
        }

        assert(name.match(/^([\w\$_][\w\d\$_\.\-]*)$/), `Wrong property: '${name}'`);
        name = toCamelCase(name);
        if(value && value.indexOf('{') >= 0) {
            const pe = this.parseText(value);
            this.detectDependency(pe);
            if(pe.parts.length == 1 && isNumber(pe.parts[0].value)) {
                staticProp(name, Number(pe.parts[0].value));
            } else {
                let exp = pe.result;

                if(propLevelType == 'spreading') propLevel++;
                propLevelType = 'prop';
                let propObject = propLevel ? `$$lvl[${propLevel}]` : 'props';

                passOption.props = true;
                passOption.push = true;
                head.push(xNode('bindProp', {
                    exp,
                    name,
                    propObject
                }, (ctx, data) => {
                    if(ctx.inuse.apply) {
                        ctx.writeLine(`$runtime.fire($watch($cd, () => (${data.exp}), _${data.name} => {`);
                        ctx.goIndent(() => {
                            ctx.writeLine(`${data.propObject}.${data.name} = _${data.name};`);
                            ctx.writeLine(`$$push();`);
                        });
                        ctx.writeLine(`}, {ro: true, cmp: $runtime.$$compareDeep}));`);
                    } else {
                        ctx.writeLine(`${data.propObject}.${data.name} = ${data.exp};`);
                    }
                }));
            }
        } else {
            staticProp(name, value);
        }
    });


    if(propLevel || propLevelType) options.push('props');
    if(forwardAllEvents || passOption.events) options.push('events');
    if(passOption.slots) options.push('slots');
    if(passOption.class) options.push('$class');
    if(passOption.anchor) options.push('anchor');

    let result = xNode('component', {
        el: element.bindName(),
        componentName: node.name,
        head,
        body,
        options,
        $cd: '$cd'
    }, (ctx, data) => {
        const $cd = data.$cd || '$cd';
        ctx.build(data.head);
<<<<<<< HEAD
        if(data.body.empty(ctx)) {
            ctx.writeLine(`$runtime.callComponent($component, ${$cd}, ${data.componentName}, ${data.el}, {${data.options.join(', ')}});`);
        } else {
            ctx.writeLine(`let $child = $runtime.callComponent($component, ${$cd}, ${data.componentName}, ${data.el}, {${data.options.join(', ')}});`);
=======
        if(data.body.empty()) {
            ctx.writeLine(`$runtime.callComponent(${$cd}, $context, ${data.componentName}, ${data.el}, {${data.options.join(', ')}});`);
        } else {
            ctx.writeLine(`let $child = $runtime.callComponent(${$cd}, $context, ${data.componentName}, ${data.el}, {${data.options.join(', ')}});`);
>>>>>>> c8b605a2
            ctx.writeLine(`if($child) {`);
            ctx.goIndent(() => {
                ctx.build(data.body);
            });
            ctx.writeLine(`}`);
        }
    });

    if(!dynamicComponent) {
        return {bind: xNode('component-scope', {
            result
        }, (ctx, n) => {
            let r = n.result;
            if(r.head.empty(ctx) && r.body.empty(ctx)) ctx.build(r);
            else {
                ctx.writeLine('{');
                ctx.goIndent(() => {
                    ctx.build(r);
                })
                ctx.writeLine('}');
            }
        })};
    } else {
        this.detectDependency(dynamicComponent);

        result.componentName = '$ComponentConstructor';
        result.$cd = 'childCD';
        return {bind: xNode('dyn-component', {
            el: element.bindName(),
            exp: dynamicComponent,
            component: result
        }, (ctx, n) => {
            ctx.writeLine('{');
            ctx.goIndent(() => {
                ctx.writeLine(`let childCD, finalLabel = $runtime.getFinalLabel(${n.el});`);
                ctx.writeLine(`$watch($cd, () => (${n.exp}), ($ComponentConstructor) => {`);
                ctx.goIndent(() => {
                    ctx.writeLine(`if(childCD) {`);
                    ctx.goIndent(() => {
                        ctx.writeLine(`childCD.destroy();`);
                        ctx.writeLine(`$runtime.removeElementsBetween(${n.el}, finalLabel);`);
                    });
                    ctx.writeLine(`}`);
                    ctx.writeLine(`childCD = null;`);
                    ctx.writeLine(`if($ComponentConstructor) {`);
                    ctx.goIndent(() => {
                        ctx.writeLine(`childCD = $cd.new();`);
                        ctx.build(n.component);
                    });
                    ctx.writeLine(`}`);
                });
                ctx.writeLine(`});`);
            });
            ctx.writeLine('}');
        })};
    }
};<|MERGE_RESOLUTION|>--- conflicted
+++ resolved
@@ -6,12 +6,7 @@
     let propList = node.attributes;
     let forwardAllEvents = false;
 
-<<<<<<< HEAD
-    this.require('$component', '$cd');
-=======
-    this.require('$component');
-    this.require('apply', '$cd', '$context');
->>>>>>> c8b605a2
+    this.require('$context', '$cd');
 
     let options = [];
     let dynamicComponent;
@@ -159,12 +154,7 @@
                 setters,
                 $cd: block.inuse.$cd
             }, (ctx, data) => {
-<<<<<<< HEAD
-                ctx.writeLine(`slots.${data.name} = function($label, $component) {`);
-=======
-                let $cd = data.$cd || data.optional_$cd && this.inuse.$cd;
                 ctx.writeLine(`slots.${data.name} = function($label, $context) {`);
->>>>>>> c8b605a2
                 ctx.goIndent(() => {
                     if(data.$cd) ctx.writeLine(`let $childCD = $cd.new();`);
                     ctx.build(data.template);
@@ -491,17 +481,10 @@
     }, (ctx, data) => {
         const $cd = data.$cd || '$cd';
         ctx.build(data.head);
-<<<<<<< HEAD
         if(data.body.empty(ctx)) {
-            ctx.writeLine(`$runtime.callComponent($component, ${$cd}, ${data.componentName}, ${data.el}, {${data.options.join(', ')}});`);
-        } else {
-            ctx.writeLine(`let $child = $runtime.callComponent($component, ${$cd}, ${data.componentName}, ${data.el}, {${data.options.join(', ')}});`);
-=======
-        if(data.body.empty()) {
             ctx.writeLine(`$runtime.callComponent(${$cd}, $context, ${data.componentName}, ${data.el}, {${data.options.join(', ')}});`);
         } else {
             ctx.writeLine(`let $child = $runtime.callComponent(${$cd}, $context, ${data.componentName}, ${data.el}, {${data.options.join(', ')}});`);
->>>>>>> c8b605a2
             ctx.writeLine(`if($child) {`);
             ctx.goIndent(() => {
                 ctx.build(data.body);
