--- conflicted
+++ resolved
@@ -57,11 +57,7 @@
         });
     }
 
-<<<<<<< HEAD
-    this.require('$cd', '$component');
-=======
-    this.require('apply', '$cd', '$context');
->>>>>>> c8b605a2
+    this.require('$cd', '$context');
 
     return xNode('slot', {
         name: slotName,
@@ -70,13 +66,8 @@
         placeholder
     }, (ctx, n) => {
         ctx.writeIndent();
-<<<<<<< HEAD
-=======
-        ctx.write(`$runtime.attachSlot($option, $context, $cd, '${n.name}', ${n.el}`);
->>>>>>> c8b605a2
         if(n.props.length) {
-            ctx.write(`$runtime.attachSlot($component, $cd, '${n.name}', ${n.el}`);
-            ctx.write(', {\n');
+            ctx.write(`$runtime.attachSlot($option, $context, $cd, '${n.name}', ${n.el}, {\n`);
             ctx.goIndent(() => {
                 for(let i=0; i < props.length; i++) {
                     let prop = props[i];
@@ -89,11 +80,7 @@
             ctx.writeIndent();
             ctx.write('}');
         } else {
-<<<<<<< HEAD
-            ctx.write(`$runtime.attachSlotBase($component, $cd, '${n.name}', ${n.el}`);
-=======
-            ctx.write(', {}')
->>>>>>> c8b605a2
+            ctx.write(`$runtime.attachSlotBase($option, $context, $cd, '${n.name}', ${n.el}`);
         }
         if(n.placeholder) {
             ctx.write(', () => {\n');
