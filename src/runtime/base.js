
import { $watch, $watchReadOnly, $$deepComparator, cloneDeep, $$cloneDeep, $ChangeDetector, $digest,
    $$compareDeep, cd_onDestroy, addEvent } from './cd';
import { __app_onerror, safeCall } from './utils';

let templatecache = {};
let templatecacheSvg = {};

let $$uniqIndex = 1;

export const childNodes = 'childNodes';
export const firstChild = 'firstChild';

export let noop = a => a;

export const insertBefore = (el, node, before) => {
    el.parentNode.insertBefore(node, before);
}

export const createTextNode = (text) => {
    let f = document.createDocumentFragment();
    f.append(text);
    return f;
}

export const $$htmlToFragment = (html) => {
    if(templatecache[html]) return templatecache[html].cloneNode(true);

    let t = document.createElement('template');
    t.innerHTML = html;
    let result = t.content;
    templatecache[html] = result.cloneNode(true);
    return result;
};

export const $$htmlToFragmentClean = (html) => {
    if(templatecache[html]) return templatecache[html].cloneNode(true);

    let t = document.createElement('template');
    t.innerHTML = html;
    let result = t.content;

    let it = document.createNodeIterator(result, 128);
    let n;
    while(n = it.nextNode()) {
        if(!n.nodeValue) n.parentNode.replaceChild(document.createTextNode(''), n);
    };
    templatecache[html] = result.cloneNode(true);
    return result;
};

export function svgToFragment(content) {
    if(templatecacheSvg[content]) return templatecacheSvg[content].cloneNode(true);
    let t = document.createElement('template');
    t.innerHTML = '<svg>' + content + '</svg>';

    let result = document.createDocumentFragment();
    let svg = t.content[firstChild];
    while(svg[firstChild]) result.appendChild(svg[firstChild]);
    templatecacheSvg[content] = result.cloneNode(true);
    return result;
};

export function $$removeElements(el, last) {
    let next;
    while(el) {
        next = el.nextSibling;
        el.remove();
        if(el == last) break;
        el = next;
    }
};

export function removeElementsBetween(el, stop) {
    let next;
    el = el.nextSibling;
    while(el) {
        next = el.nextSibling;
        if(el == stop) break;
        el.remove();
        el = next;
    }
};

export const getFinalLabel = n => {
    if(n.nextSibling) return n.nextSibling;
    let e = document.createTextNode('');
    n.parentNode.appendChild(e);
    return e;
};


let _tick_list = [];
let _tick_planned = {};
export function $tick(fn, uniq) {
    if(uniq) {
        if(_tick_planned[uniq]) return;
        _tick_planned[uniq] = true;
    }
    _tick_list.push(fn);
    if(_tick_planned.$tick) return;
    _tick_planned.$tick = true;
    setTimeout(() => {
        _tick_planned = {};
        let list = _tick_list;
        _tick_list = [];
        list.map(safeCall);
    }, 0);
};


export function $makeEmitter(option) {
    return (name, detail) => {
        let fn = option.events[name];
        if(!fn) return;
        let e = document.createEvent('CustomEvent');
        e.initCustomEvent(name, false, false, detail);
        fn(e);
    };
};


export function $$addEventForComponent(list, event, fn) {
    let prev = list[event];
    if(prev) {
        if(prev._list) prev._list.push(fn);
        else {
            function handler(e) {
                handler._list.forEach(fn => {
                    fn(e);
                })
            }
            handler._list = [prev, fn];
            list[event] = handler;
        }
    } else list[event] = fn;
};

export function $$makeSpreadObject($cd, el, css) {
    let prev = {};
    let index = 0;
    let list = [];
    let defaultUsed = {};

    const props = Object.getOwnPropertyDescriptors(el.__proto__);

    const render = $$groupCall(function() {
        let obj, name, value, used = Object.assign({}, defaultUsed);
        for(let i=index-1; i>=0; i--) {
            obj = list[i];
            for(name in obj) {
                if(used[name]) continue;
                used[name] = true;
                value = obj[name];
                if(prev[name] == value) continue;
                prev[name] = value;

                if(props[name] && props[name].set) {
                    el[name] = value;
                } else {
                    if(value == null) el.removeAttribute(name);
                    else {
                        if(name == 'class' && css) value += ' ' + css;
                        el.setAttribute(name, value);
                    }
                }
            }
        }
    });

    return {
        spread: function(fn) {
            let i = index++;
            $watch($cd, fn, value => {
                list[i] = value;
                render();
            }, {ro: true, cmp: $$deepComparator(1)});
        },
        prop: function(name, fn) {
            let i = index++;
            list[i] = {};
            $watch($cd, fn, value => {
                list[i][name] = value;
                render();
            }, {ro: true});
        },
        attr: function(name, value) {
            let d = {};
            d[name] = value;
            list[index++] = d;
        },
        except: function(list) {
            list.forEach(n => defaultUsed[n] = true);
        }
    }
};


export function $$groupCall(emit) {
    let id = `gc${$$uniqIndex++}`;
    const fn = function() {
        $tick(() => {
            fn.emit && fn.emit();
        }, id);
    };
    fn.emit = emit;
    return fn;
};

export let current_component, $context;

export const $onDestroy = fn => current_component._d.push(fn);
export const $onMount = fn => current_component._m.push(fn);


export const $bindComponent = (init, $element, $option) => {
    if(!$option.events) $option.events = {};
    let r = init($option);
    if ($option.afterElement) {
        insertBefore($element, r, $element.nextSibling);
    } else {
        $element.innerHTML = '';
        $element.appendChild(r);
    }
}


export const makeComponentBase = (init, owncd) => {
    return ($element, $option={}) => {
        let prev = current_component;
        $context = $option.context || {};
        let $component = current_component = {
            $option,
            destroy: () => $component._d.map(safeCall),
            context: $context,
            _d: [],
            _m: []
        };
        if(owncd) {
            $component.$cd = {
                _d: $component._d,
                watchers: [],
                new: () => $component.$cd
            }
        }

        try {
            $bindComponent(init, $element, $option);
            if(owncd) {
                let watchers = $component.$cd.watchers;
                while(watchers.length) {
                    let wl = watchers.slice();
                    watchers.length = 0;
                    wl.forEach(w => w.cb(w.fn()));
                }
            }
        } finally {
            current_component = prev;
            $context = null;
        }

        $component._d.push(...$component._m.map(safeCall));
        return $component;
    };
}


export const makeComponent = (init) => {
    return ($element, $option={}) => {
        if(!$option.props) $option.props = {};
        return makeComponentBase(() => {
            let $cd = new $ChangeDetector();
            $onDestroy(() => $cd.destroy());

            let id = `a${$$uniqIndex++}`;
            let process;
            let apply = r => {
                if (process) return r;
                $tick(() => {
                    try {
                        process = true;
                        $digest($cd);
                    } finally {
                        process = false;
                    }
                }, id);
                return r;
            };

            current_component.$cd = $cd;
            current_component.apply = apply;
            current_component.push = apply;

            return apply(init($option, apply));
        })($element, $option);
    };
};


<<<<<<< HEAD
export const callComponent = (parentComponent, cd, component, el, option) => {
    option.$$ = parentComponent;
=======
export const callComponent = (cd, context, component, el, option) => {
>>>>>>> c8b605a2
    option.afterElement = true;
    option.context = {...context};
    let $component = safeCall(() => component(el, option));
    if($component && $component.destroy) cd_onDestroy(cd, $component.destroy);
    return $component;
};

export const autoSubscribe = (component, obj) => {
    if(obj.subscribe) {
        let unsub = obj.subscribe(component.apply);
        if(typeof unsub == 'function') cd_onDestroy(component.$cd, unsub);
    }
}


export const addStyles = (id, content) => {
    if(document.head.querySelector('style#' + id)) return;
    let style = document.createElement('style');
    style.id = id;
    style.innerHTML = content;
    document.head.appendChild(style);
};


export const bindClass = (cd, element, fn, className) => {
    $watchReadOnly(cd, fn, value => {
        if(value) element.classList.add(className);
        else element.classList.remove(className);
    });
}


export const setClassToElement = (element, value) => {
    if(typeof element.className == 'string') element.className = value;
    else element.className.baseVal = value;
}


export const bindText = (cd, element, fn) => {
    $watchReadOnly(cd, fn, value => {
        element.textContent = value;
    });
};


export const bindStyle = (cd, element, name, fn) => {
    $watchReadOnly(cd, fn, (value) => {
        element.style[name] = value;
    });
};


export const bindAttribute = (cd, element, name, fn) => {
    $watchReadOnly(cd, fn, (value) => {
        if(value != null) element.setAttribute(name, value);
        else element.removeAttribute(name);
    });
};


export const bindAction = (cd, element, action, fn) => {
    $tick(() => {
        let handler, value;
        if(fn) {
            value = fn();
            handler = action.apply(null, [element].concat(value));
        } else handler = action(element);

        if(handler) {
            if(handler.update && fn) {
                $watch(cd, fn, args => {
                    handler.update.apply(handler, args);
                }, {cmp: $$deepComparator(1), value: cloneDeep(value, 1) });
            }
            if(handler.destroy) cd_onDestroy(cd, handler.destroy);
        }
    });
};


export const bindInput = (cd, element, name, get, set) => {
    let w = $watchReadOnly(cd, name == 'checked' ? () => !!get() : get, value => {
        if(value != element[name]) element[name] = value;
    });
    addEvent(cd, element, 'input', () => {
        set(w.value = element[name]);
    });
};


export const makeClassResolver = ($option, classMap, metaClass, mainName) => {
    if(!$option.$class) $option.$class = {};
    if(!mainName && metaClass.main) mainName = 'main';
    return (line, defaults) => {
        let result = [];
        if(defaults) result.push(defaults);
        line.trim().split(/\s+/).forEach(name => {
            let meta;
            if(name[0] == '$') {
                name = name.substring(1);
                meta = true;
            }
            let h = metaClass[name] || meta;
            if(h) {
                let className = ($option.$class[name === mainName ? '$$main' : name] || '').trim();
                if(className) {
                    result.push(className);
                } else if(h !== true) {
                    result.push(name, h);
                }
            }
            let h2 = classMap[name];
            if(h2) {
                result.push(name, h2);
            } else if(!h) {
                result.push(name);
            }
        });
        return result.join(' ');
    }
};


export const makeTree = (n, lvl) => {
    let p = null;
    while(n--) {
        let c = p ? Object.create(p) : {};
        lvl.push(c);
        p = c;
    }
    let root = Object.create(p);
    lvl.unshift(root);
    return root;
};


export const spreadObject = (d, src) => {
    for(let k in src) d[k] = src[k];
    for(let k in d) {
        if(!(k in src)) delete d[k];
    }
};


export const recalcAttributes = (props, skip) => {
    let result = {};
    for(let k in props)
        if(!skip[k]) result[k] = props[k];
    return result;
};


export const completeProps = ($component, setter, getters) => {
    $component.push = () => {
        setter();
        $component.apply();
    }
    $component.exportedProps = getters;
};


export const bindPropToComponent = ($component, name, parentWatch, up) => {
    let getter = $component.exportedProps[name];
    if(!getter) return __app_onerror(`Component doesn't have prop ${name}`);

    let w = $watch($component.$cd, getter, value => {
        parentWatch.value = w.value;
        $component.$option.props[name] = value;
        up(value);
    }, { value: parentWatch.value, cmp: $$compareDeep });
    parentWatch.pair = value => w.value = value;
}


export const makeExternalProperty = ($component, name, getter, setter) => {
    Object.defineProperty($component, name, {
        get: getter,
        set: v => {setter(v); $component.apply();}
    });
}


<<<<<<< HEAD
export const attachSlotBase = ($component, $cd, slotName, label, placeholder) => {
    let $slot = $component.$option.slots && $component.$option.slots[slotName];
=======
export const attachSlot = ($option, $context, $cd, slotName, label, props, placeholder) => {
    let $slot = $option.slots && $option.slots[slotName];
>>>>>>> c8b605a2
    if($slot) {
        let s = $slot(label, $context);
        cd_onDestroy($cd, s.destroy);
        return s;
    } else placeholder && placeholder();
};


export const attachSlot = ($component, $cd, slotName, label, props, placeholder) => {
    let slot = attachSlotBase($component, $cd, slotName, label, placeholder);
    if(slot) {
        for(let key in props) {
            let setter = `set_${key}`;
            if(s[setter]) {
                let exp = props[key];
                if(typeof exp == 'function') $watch($cd, exp, s[setter], {ro: true, cmp: $$compareDeep});
                else s[setter](exp);
            }
        }
    }
};


export const eachDefaultKey = (item, index, array) => typeof array[0] === 'object' ? item : index;


export const attachAnchor = ($component, $cd, name, el) => {
    let fn = $component.$option.anchor && $component.$option.anchor[name];
    if(fn) cd_onDestroy($cd, fn(el));
}<|MERGE_RESOLUTION|>--- conflicted
+++ resolved
@@ -297,12 +297,7 @@
 };
 
 
-<<<<<<< HEAD
-export const callComponent = (parentComponent, cd, component, el, option) => {
-    option.$$ = parentComponent;
-=======
 export const callComponent = (cd, context, component, el, option) => {
->>>>>>> c8b605a2
     option.afterElement = true;
     option.context = {...context};
     let $component = safeCall(() => component(el, option));
@@ -485,13 +480,8 @@
 }
 
 
-<<<<<<< HEAD
-export const attachSlotBase = ($component, $cd, slotName, label, placeholder) => {
-    let $slot = $component.$option.slots && $component.$option.slots[slotName];
-=======
-export const attachSlot = ($option, $context, $cd, slotName, label, props, placeholder) => {
+export const attachSlotBase = ($option, $context, $cd, slotName, label, placeholder) => {
     let $slot = $option.slots && $option.slots[slotName];
->>>>>>> c8b605a2
     if($slot) {
         let s = $slot(label, $context);
         cd_onDestroy($cd, s.destroy);
@@ -500,8 +490,8 @@
 };
 
 
-export const attachSlot = ($component, $cd, slotName, label, props, placeholder) => {
-    let slot = attachSlotBase($component, $cd, slotName, label, placeholder);
+export const attachSlot = ($option, $context, $cd, slotName, label, props, placeholder) => {
+    let slot = attachSlotBase($option, $context, $cd, slotName, label, placeholder);
     if(slot) {
         for(let key in props) {
             let setter = `set_${key}`;
