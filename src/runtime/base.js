--- conflicted
+++ resolved
@@ -212,6 +212,7 @@
         $option,
         push: noop,
         destroy: noop,
+        context: $option.$$ ? Object.assign({}, $option.$$.context) : {},
         $$render: (rootTemplate) => {
             if ($option.afterElement) {
                 $element.parentNode.insertBefore(rootTemplate, $element.nextSibling);
@@ -243,31 +244,10 @@
         return r;
     };
 
-<<<<<<< HEAD
     $component.$cd = $cd;
     $component.apply = apply;
     $component.push = apply;
     $component.destroy = () => $cd.destroy();
-=======
-    let $component = {
-        $option,
-        $cd,
-        apply,
-        push: apply,
-        destroy: () => $cd.destroy(),
-        context: $option.$$ ? Object.assign({}, $option.$$.context) : {}
-    };
-
-    $component.$$render = (rootTemplate) => {
-        if ($option.afterElement) {
-            $element.parentNode.insertBefore(rootTemplate, $element.nextSibling);
-        } else {
-            $element.innerHTML = '';
-            $element.appendChild(rootTemplate);
-        }
-    }
-
->>>>>>> bbf89a8c
     return $component;
 };
 
@@ -457,10 +437,10 @@
 }
 
 
-export const attachSlot = ($option, $cd, slotName, label, props, placeholder) => {
-    let $slot = $option.slots && $option.slots[slotName];
+export const attachSlot = ($component, $cd, slotName, label, props, placeholder) => {
+    let $slot = $component.$option.slots && $component.$option.slots[slotName];
     if($slot) {
-        let s = $slot(label);
+        let s = $slot(label, $component);
         cd_onDestroy($cd, s.destroy);
         for(let key in props) {
             let setter = `set_${key}`;
@@ -470,5 +450,5 @@
                 else s[setter](exp);
             }
         }
-    } else placeholder();
+    } else placeholder && placeholder();
 };